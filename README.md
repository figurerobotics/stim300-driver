--- conflicted
+++ resolved
@@ -1,82 +1,73 @@
-<<<<<<< HEAD
-[![Build Status](https://travis-ci.com/vortexntnu/stim300.svg?branch=master)](https://travis-ci.com/vortexntnu/stim300)
-
-# STIM 300
-=======
-### STIM 300
->>>>>>> a7b52e15
-https://www.sensonor.com/products/inertial-measurement-units/stim300/
-
-Run with:
-
-<<<<<<< HEAD
-## Communicate with STIM300 over terminal
-For testing and configuration during development it can be useful to comunicate with the STIM300 IMU directly over terminal.
-=======
-    roslaunch driver_stim300 stim300_driver.launch
-
-#### Communicate with STIM300 over terminal
-For testing and configuration during development it can be useful to comunicate with the STIM300 IMU directly over terminal. 
->>>>>>> a7b52e15
-Here is a simple example for how to that using minicom.
-
-Install minicom:
-
-    sudo apt-get install minicom
-
-Look for device:
-
-    dmesg | grep tty
-
-Open minicom with setings:
-
-    sudo minicom -s
-
-Setup minicom for stim300:
-
-Serial port setup:
-
-    A - Serial Device: /dev/ttyUSB0
-    E - 921600 8N1
-    F - Disable hardware flow control
-
-Modem and dialing: (Clear option A...I)
-
-    A -
-    * -
-    * -
-    * -
-    I -
-
-Screen and keyboard:
-
-    P - Add linefeed
-
-Save setup as dfl then Exit minicom, and enter again in hex display mode:
-
-    sudo minicom -H
-
-The stim300 is in normal mode and will reapeatidly send the standard datagram.
-
-Enter service mode: write "SERVICEMODE" and press enter
-
-    SERVICEMODE
-
-Clear the screen:
-
-    Ctrl-A c
-
-If the incomming datagram feed stopped it means you enter service mode sucsessfully. While in service mode the stim 300 will comunicate with asci characters. Exit minicom and enter in normal ASCI mode:
-
-    Ctrl-A x
-    sudo minicom
-
-Write ? and press enter, and the STIM300 should send info about available commands
-
-    ?
-
-This will show a list on available commands including how to go back to normal mode. For example:
-
-    c
-
- will perform a system check.
+[![Build Status](https://travis-ci.com/vortexntnu/stim300.svg?branch=master)](https://travis-ci.com/vortexntnu/stim300)
+
+# STIM 300
+https://www.sensonor.com/products/inertial-measurement-units/stim300/
+
+Run with:
+
+    roslaunch driver_stim300 stim300_driver.launch
+
+## Communicate with STIM300 over terminal
+For testing and configuration during development it can be useful to comunicate with the STIM300 IMU directly over terminal.
+Here is a simple example for how to that using minicom.
+
+Install minicom:
+
+    sudo apt-get install minicom
+
+Look for device:
+
+    dmesg | grep tty
+
+Open minicom with setings:
+
+    sudo minicom -s
+
+Setup minicom for stim300:
+
+Serial port setup:
+
+    A - Serial Device: /dev/ttyUSB0
+    E - 921600 8N1
+    F - Disable hardware flow control
+
+Modem and dialing: (Clear option A...I)
+
+    A -
+    * -
+    * -
+    * -
+    I -
+
+Screen and keyboard:
+
+    P - Add linefeed
+
+Save setup as dfl then Exit minicom, and enter again in hex display mode:
+
+    sudo minicom -H
+
+The stim300 is in normal mode and will reapeatidly send the standard datagram.
+
+Enter service mode: write "SERVICEMODE" and press enter
+
+    SERVICEMODE
+
+Clear the screen:
+
+    Ctrl-A c
+
+If the incomming datagram feed stopped it means you enter service mode sucsessfully. While in service mode the stim 300 will comunicate with asci characters. Exit minicom and enter in normal ASCI mode:
+
+    Ctrl-A x
+    sudo minicom
+
+Write ? and press enter, and the STIM300 should send info about available commands
+
+    ?
+
+This will show a list on available commands including how to go back to normal mode. For example:
+
+    c
+
+ will perform a system check.